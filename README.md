# coqpilot

*Authors:* Andrei Kozyrev, Gleb Solovev, Nikita Khramov, and Anton Podkopaev, [Programming Languages and Tools Lab](https://lp.jetbrains.com/research/plt_lab/) at JetBrains Research.

`Coqpilot` is a [Visual Studio Code](https://code.visualstudio.com/) extension that is designed to help automate writing of Coq proofs. It uses Large Language Models to generate multiple potential proofs and then uses [coq-lsp](https://github.com/ejgallego/coq-lsp) to typecheck them. It substitutes the proof in the editor only if a valid proof is found. 

# Table of Contents

- 🚀 [Coqpilot Overview](#coqpilot)
- 📋 [Requirements](#requirements)
- 🔍 [Brief Technical Overview](#brief-technical-overview)
- 💡 [Example Usage](#example-usage)
- 🛠 [Installation](#installation)
  - ▶️ [Coq-lsp Installation](#coq-lsp-installation)
  - 🤖 [Building Locally](#building-locally)
- ⚠️ [Important Information](#important)
- ⚙️ [Extension Settings](#extension-settings)
- 📐 [Guide to Model Configuration](#guide-to-model-configuration)
  - 🎛 [How VsCode settings work](#how-vscode-settings-work)
  - 🧰 [Model Configuration](#model-configuration)
- 📌 [Contributed Commands](#contributed-commands)
<<<<<<< HEAD
- 📊 [Benchmark](#benchmark)
- 🔜 [Future Plans](#future-plans)
=======
- 🌐 [Local Server for AI Agents](#local-server-for-coq-project-observation) 
- 🚧 [Planned Features](#planned-features)
>>>>>>> 569a7a5a
- 📜 [Release Notes](#release-notes)

## Requirements

* `coq-lsp` version `0.1.8+8.19.0` is currently required to run the extension.

## Brief technical overview

`Coqpilot` fetches proofs from multiple completion services. Now we support: 
- a service that always returns a list of pre-defined in the settings tactics/coq sentances.
- an [open-ai](https://openai.com) gpt service.
- a service that fetches completions from the model, running locally in LM Studio.
- a service that uses Grazie platform (only for JetBrains employees for now).

For each service, an array of models could be defined through the settings. Each model will be used for generation independantly. This brings freedom to the user to experiment with different model parameters, e.g. temperature, prompt, etc.

When `CoqPilot` completion command is issued, it parses the currently opened file, extracts theorems that have complete proofs and processes them into a message history for the LLM. It helps LLM to keep the style and hallucinate less. 

For each `admit.` present in the file, an independent completion process is issued. If a valid proof is found, it is substituted in the editor. `CoqPilot` also allows a multi-round fixing procedure for the proofs from the LLM. I.e. if the proof was incorrect, compiler message could be automatically sent to the LLM with a request to repair it. It can now be configured in the settings. One can set the amount of attempts for the consequtive proof fixing with compiler feedback.

As soon as at least one valid proof is found, it is substituted in the editor and the process is finished.

**Notice:** By default, coqpilot sets only `predefinedProofs` and `open-ai` services. The first one tries `auto.` tactic and the second one has one model -- `gpt-3.5`. By default the `apiKey` for open-ai is not set, i.e. set to `None`. Do not forget to change that in the settings before using this service.

**Notice:** File `settings.json` declares not all the settings, but those that are overriden from the defaults. Keep that in mind, if you want, for example, to turn off the `open-ai` service. For that, you would need to override the corresponding setting with an empty array, but not delete this property from the file.

## Example usage

`Coqpilot` only runs on an opened `coq` file. User can:
- Run `coqpilot` with some chosen selection to try substitute all admits in this selection.

<img src="./etc/gif/solve-in-selection.gif"/>

- Run `coqpilot` to try substitute all admits in the file.
- Run `coqpilot` to substitute the proof for the admit if there is one under the cursor.

## Installation

### Coq-lsp installation

To make the extension running you will have to install `coq-lsp` server. You can install it using opam: 
```bash
opam pin add coq-lsp 0.1.8+8.19.0
opam install coq-lsp
```
For more information on how to install `coq-lsp` please refer to [coq-lsp](https://github.com/ejgallego/coq-lsp). 

With coq-lsp, extension should have everything it needs to run.

### Building locally

<<<<<<< HEAD
First, clone the Coqpilot repository and navigate into its directory.
=======
To build the extension locally, you will need to have `npm` installed. Then you can clone the repository and run the following commands:

Preferably, install `nvm` and use the version of `node` that is specified in the `.nvmrc` file. 
```bash
nvm use
```

Then run:
>>>>>>> 569a7a5a
```bash
git clone https://github.com/JetBrains-Research/coqpilot.git
cd coqpilot
```

To build the extension locally, you'll need Node.js installed. The recommended way to manage Node.js versions is by using `nvm`. From the Coqpilot root directory, execute:
```bash
nvm use
```
If you prefer not to use `nvm`, ensure you install the Node.js version specified in the [`.nvmrc`](.nvmrc) file by any other method you prefer.

Once Node.js is installed, the remaining setup will be handled by the `npm` package manager. Run the following commands:
```bash
npm install
npm run compile
```

To run the extension from the vscode, you can press `F5` or click on `Run extension` in the `Run and Debug` section. It will open a new window with the extension running.

To run all tests properly (i.e. with rebuilding the resources and the code first), execute the following task:
```bash
npm run clean-test
```

To run specific tests, you can use `npm run test -- -g="grep pattern"`.

<!-- ## Architecture

The extension's architecture overview is stored in the [ARCHITECTURE.md](https://github.com/JetBrains-Research/coqpilot/blob/refactor/ARCHITECTURE.md) file. It will be extended and updated as the project evolves. -->

## Important 

Coqpilot generates aux files with `_cp_aux.v` suffix. Sometimes when generation fails with exception, it is possible that such file will not be deleted. When a project is open, extension shall show a window that asks if you want to add such files to the local project gitignore. 

Moreover, this repository contains a script for your convenience that adds the format of such files to the global gitignore file on your system.  
<!-- TODO Fix path -->
- Copy the [`set_gitignore.sh`](https://github.com/K-dizzled/coqpilot/blob/main/set_gitignore.sh) file to your computer. Then: 
```bash 
chmod +x set_gitignore.sh
./set_gitignore.sh
```
It will add the format of coqpilot aux files to your global gitignore file on the system, so that even if coqpilot forgets to clean files up, they will not be marked as new files in git.
Comment: Such files are not visible in the vscode explorer, because plugin adds them to the `files.exclude` setting on startup.

## Extension Settings

This extension contributes the following settings:

* `coqpilot.contextTheoremsRankerType` : The type of theorems ranker that will be used to select theorems for proof generation (when context is smaller than taking all of them). Either randomly, by Jacard index (similarity metric) or by distance from the theorem, with the currently observed admit. 
* `coqpilot.loggingVerbosity` : Verbosity of the logs. Could be `info`, `debug`.

* `coqpilot.predefinedProofsModelsParameters`, `coqpilot.openAiModelsParameters`, `coqpilot.grazieModelsParameters` and `coqpilot.lmStudioModelsParameters`:

Each of these settings are modified in `settings.json` and contain an array of models from this service. Each model will be used for generation independantly. Multiple models for a single service could be defined. For example, you can define parameters for two open-ai gpt models. One would be using `gpt-3.5` and the other one `gpt-4`. CoqPilot will first try to generate proofs using the first model, and if it doesn't succeed, it will try the second one. This way coqpilot iterates over all services (currently 4 of them) and for each service it iterates over all models. 

## Guide to Model Configuration

### How VsCode settings work

A common way to change the settings, contributed by the extension, is to open the `settings.json` file, or click `Edit in settings.json` on some field in settings UI. Say, by default extension contributes field (setting) `A` with default state `a'`. When you click edit, this field is being copied to the `settings.json` file with the value `a'`: 
```json
{
    "A": "a'"
}
```
From that moment and until you completely remove this field from the `settings.json` file, this will be the source of truth for this setting. Once again, if you want to set the value of the setting `A` back to the default, you have to remove this field from the file completely.

### Model configuration

As mentioned in the previous section, at the moment, four services are supported. 

By default, only `predefinedProofs` and `open-ai` services are enabled. The first one tries `auto.` tactic and the second one has one model -- `gpt-3.5`. Models for other services are defaulted with empty arrays. That denotes that we do not create any models from these services. 

Each and every service is configured with an array of independent models. This was made to easily experiment with different models and their parameters. 

The simplest service to configure is `predefinedProofs`: 
```json
{
    "coqpilot.predefinedProofsModelsParameters": [
        {
            "modelId": "predefined proofs",
            "tactics": [
                "reflexivity.",
                "simpl. reflexivity.",
                "auto."
            ]
        }
    ]
}
```
The `modelId` property may be any string you like, but it should be unique for each model. This way, CoqPilot will be able to correctly tell you which model might have configuration issues.

The most commonly used service is `open-ai` (`grazie` and `lmStudio` are configured very similarly). 
```json
{
    "coqpilot.openAiModelsParameters": [
        {
            "modelId": "openai-gpt-3.5",
            "modelName": "gpt-3.5-turbo-0301",
            "temperature": 1,
            "apiKey": "***your-api-key***",
            "choices": 10,
            "systemPrompt": "Generate proof...",
            "maxTokensToGenerate": 2000,
            "tokensLimit": 4096,
            "multiroundProfile": {
                "maxRoundsNumber": 1,
                "proofFixChoices": 1,
                "proofFixPrompt": "Unfortunately, the last proof is not correct..."
            }
        }
    ],
}
```
Don't forget to set up the `apiKey` field, by default it is set to `None`. Moreover, make sure that your open-ai key is valid and has enough credits to run the models. If you create a free version of the key, it will not work (it has some weird limitations like 5 requests per inf). You can check you key here: https://platform.openai.com/playground/chat. If the playground works, the key is probably valid.

Multi-round profile setting configures the number of attempts to fix the proof if it is incorrect. If the proof is incorrect, the compiler message is sent to the LLM with a request to repair it. The number of round attempts for one proof is set by `maxRoundsNumber`. The number of choices for the proof fixing is set by `proofFixChoices`. By default, values are set to 1 and that means that **NO** attempts to fix the proof are made. That means that proof is only being generated once. That's equivalent to say that multi-round fixing is turned off. 0 is not a valid value for `maxRoundsNumber` nor for `proofFixChoices`.  

Another thing to keep in mind: We are still in beta and changes in settings may occur pretty often. When that happens, and your re-defined settings (which are stored aside from the extension) are not updated (by hand), this can lead to exceptions. Keep in mind that if you get an error or plugin does not start after the update, you may want double check the settings. Easy way is remove the setting completely in `settings.json`, e.g. `openAiModelsParameters`, than go to the UI, click `Edit in settings.json` on the `openAiModelsParameters` field. It will fill up with updated default values. Afterwards you can re-define the settings as you want.

## Contributed Commands

* `coqpilot.perform_completion_under_cursor`: Try to generate proof for the goal under the cursor.
* `coqpilot.perform_completion_for_all_admits`: Try to prove all holes (admitted goals) in the current file.
* `coqpilot.perform_completion_in_selection`: Try to prove holes (admitted goals) in selection. 

<<<<<<< HEAD
## Benchmark
=======
## Local Server for Coq project observation
*IMPORTANT: In Development.*

As a standalone feature from the main extension, we are developing a local server that could be run on the user's machine locally, connect to the CoqPilot OpenAI agent and work in tandem to generate proofs. This server answers questions about the project and typeschecks the generated proofs on demand from the agent.

To run the server you need to hit: 
```sh
npm run server
```
This will start the server on the `localhost:8000`. The API documentation is available at `http://localhost:8000/docs/`.

As we want to run the server from any place in the system, and run it from the Coq project root, we need to add the executable to the system path. On Linux/MacOS, you can run: 
```sh
chmod +x scripts/setup_server.sh
./scripts/setup_server.sh
```

Then you would be able to run the server from any place in the system by typing `coqpilot-server`.

If you current project is built with nix, the command shall be run from the nix-shell.
```sh
nix-shell
coqpilot-server
```

## Planned Features
>>>>>>> 569a7a5a

To run benchmarks on some project, apart from installing and building CoqPilot manually as described above, you will need to download the necessary projects that are used as datasets for the benchmarks. These projects are added as submodules to the repository. To download them, run the following commands:
```bash
git submodule init
git submodule update
```
After that, you need to build the projects. Be careful, the actively maintained way to build this projects is `nix`. Moreover, when adding your own projects, make sure that they are built using `coq-8.19.0`.

First things first, the process of running the benchmark is not perfectly automated yet. We are working on it. For now, one project (one unit containing nix environment) shall be ran at a time. Let's say you are going to run the benchmark on the `imm` project. You will have to do the following: 

<!-- 0. Go the the `imm` subdirectory and add a `_CoqProject` file in the root with the following: 
    ```
    -I result/lib/coq/8.19/user-contrib/imm
    -R result/lib/coq/8.19/user-contrib/imm imm
    ```
    This is needed for the lsp-server to correctly resolve file dependencies. -->

1. Install nix, as specified in the [here](https://nixos.org/download.html). 

2. Install needed caches: 
    ```bash
    nix-env -iA nixpkgs.cachix && cachix use coq && cachix use coq-community && cachix use math-comp
    cachix use weakmemory
    ```

3. Go to the `imm` subdirectory, apply the nix environment (without it the project will NOT build) and build the project: 
    ```bash
    cd dataset/imm 
    nix-build
    nix-shell 
    ```
4. Make sure the `_CoqProject` was successfully generated in the root of your project. Return to the project root not exiting the nix-shell. Run the benchmark: 
    ```bash
    cd ../../
    npm run benchmark
    ```    

## Future plans

- Currently the user needs to manually enter the nix shell to get the correct environment for the benchmarks. We are working on automating this process.
- Benchmarking system is evolving and will soon become more stable with smart scheduling (choice of models/services depending on availability and token limit counts) and automatically generated informative reports for the user.
- Get rid of the overhead due to hacks with coq-lsp and the aux files.

## Release Notes

Release notes could be found in the [CHANGELOG.md](https://github.com/JetBrains-Research/coqpilot/blob/refactor/CHANGELOG.md) file.<|MERGE_RESOLUTION|>--- conflicted
+++ resolved
@@ -19,13 +19,9 @@
   - 🎛 [How VsCode settings work](#how-vscode-settings-work)
   - 🧰 [Model Configuration](#model-configuration)
 - 📌 [Contributed Commands](#contributed-commands)
-<<<<<<< HEAD
 - 📊 [Benchmark](#benchmark)
+- 🌐 [Local Server for AI Agents](#local-server-for-coq-project-observation) 
 - 🔜 [Future Plans](#future-plans)
-=======
-- 🌐 [Local Server for AI Agents](#local-server-for-coq-project-observation) 
-- 🚧 [Planned Features](#planned-features)
->>>>>>> 569a7a5a
 - 📜 [Release Notes](#release-notes)
 
 ## Requirements
@@ -77,18 +73,7 @@
 
 ### Building locally
 
-<<<<<<< HEAD
 First, clone the Coqpilot repository and navigate into its directory.
-=======
-To build the extension locally, you will need to have `npm` installed. Then you can clone the repository and run the following commands:
-
-Preferably, install `nvm` and use the version of `node` that is specified in the `.nvmrc` file. 
-```bash
-nvm use
-```
-
-Then run:
->>>>>>> 569a7a5a
 ```bash
 git clone https://github.com/JetBrains-Research/coqpilot.git
 cd coqpilot
@@ -215,9 +200,6 @@
 * `coqpilot.perform_completion_for_all_admits`: Try to prove all holes (admitted goals) in the current file.
 * `coqpilot.perform_completion_in_selection`: Try to prove holes (admitted goals) in selection. 
 
-<<<<<<< HEAD
-## Benchmark
-=======
 ## Local Server for Coq project observation
 *IMPORTANT: In Development.*
 
@@ -243,8 +225,7 @@
 coqpilot-server
 ```
 
-## Planned Features
->>>>>>> 569a7a5a
+## Benchmark
 
 To run benchmarks on some project, apart from installing and building CoqPilot manually as described above, you will need to download the necessary projects that are used as datasets for the benchmarks. These projects are added as submodules to the repository. To download them, run the following commands:
 ```bash
