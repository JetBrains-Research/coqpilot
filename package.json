--- conflicted
+++ resolved
@@ -8,11 +8,7 @@
     "url": "https://github.com/K-dizzled/coqpilot"
   },
   "publisher": "JetBrains-Research",
-<<<<<<< HEAD
   "version": "2.2.0",
-=======
-  "version": "2.1.0",
->>>>>>> 02d69832
   "engines": {
     "vscode": "^1.82.0"
   },
@@ -375,17 +371,11 @@
     "format": "prettier --write \"src/**/*.{ts,js}\" && eslint \"src/**/*.{ts,js}\" --ext .ts --fix",
     "pretest": "npm run compile && npm run lint",
     "test": "node ./out/test/runTest.js",
-<<<<<<< HEAD
     "clean": "rm -rf out",
     "rebuild-test-resources": "cd ./src/test/resources/coqProj && make clean && make",
     "preclean-test": "npm run clean && npm run rebuild-test-resources && npm run compile && npm run lint",
-    "clean-test": "node ./out/test/runTest.js"
-=======
-    "test-ci": "npm test -- -g=\"--non-ci\" -i=true",
-    "clean": "rm -rf out",
-    "prebenchmark": "npm run clean",
-    "benchmark": "npm run test -- -g='Benchmark'"
->>>>>>> 02d69832
+    "clean-test": "node ./out/test/runTest.js",
+    "benchmark": "npm run clean-test -- -g='Benchmark'"
   },
   "devDependencies": {
     "@trivago/prettier-plugin-sort-imports": "^4.3.0",
