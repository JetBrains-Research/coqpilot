{
  "name": "coqpilot",
  "displayName": "Сoqpilot",
  "description": "An ai based completion extension for Coq interactive prover.",
  "icon": "etc/img/logo.ico",
  "repository": {
    "type": "git",
    "url": "https://github.com/K-dizzled/coqpilot"
  },
  "publisher": "JetBrains-Research",
  "version": "2.0.0",
  "engines": {
    "vscode": "^1.82.0"
  },
  "categories": [
    "Other"
  ],
  "activationEvents": [
    "onLanguage:coq"
  ],
  "main": "./out/mainNode.js",
  "contributes": {
    "languages": [
      {
        "id": "coq",
        "aliases": [
          "Coq",
          "coq",
          "Gallina",
          "gallina"
        ],
        "extensions": [
          ".v"
        ]
      }
    ],
    "commands": [
      {
        "command": "coqpilot.perform_completion_under_cursor",
        "title": "Coqpilot: Try to generate proof for the goal under the cursor."
      },
      {
        "command": "coqpilot.perform_completion_for_all_admits",
        "title": "Coqpilot: Try to prove all holes (admitted goals) in the current file."
      },
      {
        "command": "coqpilot.perform_completion_in_selection",
        "title": "Coqpilot: Try to prove holes (admitted goals) in selection."
      }
    ],
    "menus": {
      "editor/context": [
        {
          "command": "coqpilot.perform_completion_in_selection",
          "when": "editorTextFocus && editorHasSelection && resourceLangId == coq",
          "group": "queries"
        }
      ]
    },
    "configuration": [
      {
        "type": "object",
        "title": "CoqPilot",
        "properties": {
          "coqpilot.openAiModelsParameters": {
            "type": "array",
            "items": {
              "type": "object",
              "properties": {
                "modelName": {
                  "type": "string",
                  "markdownDescription": "The model to use from the open-ai platform: \n * gpt-4 \n * gpt-4-0314 \n * gpt-4-0613 \n * gpt-4-32k \n * gpt-4-32k-0314 \n * gpt-4-32k-0613 \n * gpt-3.5-turbo \n * gpt-3.5-turbo-16k \n * gpt-3.5-turbo-0301 \n * gpt-3.5-turbo-0613 \n * gpt-3.5-turbo-16k-0613",
                  "default": "gpt-3.5-turbo-0301"
                },
                "temperature": {
                  "type": "number",
                  "description": "The temperature of the open-ai model.",
                  "default": 1
                },
                "apiKey": {
                  "type": "string",
                  "description": "An `open-ai` api key. Is used to communicate with the open-ai api. You can get one [here](https://platform.openai.com/account/api-keys).",
                  "default": "None"
                },
                "choices": {
                  "type": "number",
                  "description": "How many proof attempts should be generated for one theorem.",
                  "default": 15
                },
                "systemPrompt": {
                  "type": "string",
                  "description": "A prompt for the open-ai model.",
                  "default": "Generate proof of the theorem from user input in Coq. You should only generate proofs in Coq. Never add special comments to the proof. Your answer should be a valid Coq proof. It should start with 'Proof.' and end with 'Qed.'."
                },
                "newMessageMaxTokens": {
                  "type": "number",
                  "description": "How many tokens is allowed to be generated by the model.",
                  "default": 2000
                },
                "tokensLimit": {
                  "type": "number",
                  "description": "The total length of input tokens and generated tokens. Is determined by the model. For open-ai models could be found [here](https://platform.openai.com/docs/models/).",
                  "default": 4096
                },
                "multiroundProfile": {
                  "type": "object",
                  "properties": {
                    "maxRoundsNumber": {
                      "type": "number",
                      "description": "The maximum number of rounds for the multiround completion.",
                      "default": 1
                    },
                    "proofFixChoices": {
                      "type": "number",
                      "description": "How many proof fixes should be generated for one proof.",
                      "default": 1
                    },
                    "proofFixPrompt": {
                      "type": "string",
                      "description": "A prompt for the fix request message.",
                      "default": "Unfortunately, the last proof is not correct. Here is the compiler's feedback: '${diagnostic}'. Please, fix the proof."
                    }
                  },
                  "default": {
                    "maxRoundsNumber": 1,
                    "proofFixChoices": 1,
                    "proofFixPrompt": "Unfortunately, the last proof is not correct. Here is the compiler's feedback: '${diagnostic}'. Please, fix the proof."
                  }
                }
              }
            },
            "default": [
              {
                "temperature": 1,
                "apiKey": "None",
                "modelName": "gpt-3.5-turbo-0301",
                "choices": 15,
                "systemPrompt": "Generate proof of the theorem from user input in Coq. You should only generate proofs in Coq. Never add special comments to the proof. Your answer should be a valid Coq proof. It should start with 'Proof.' and end with 'Qed.'.",
                "newMessageMaxTokens": 2000,
                "tokensLimit": 4096,
                "multiroundProfile": {
                  "maxRoundsNumber": 1,
                  "proofFixChoices": 1,
                  "proofFixPrompt": "Unfortunately, the last proof is not correct. Here is the compiler's feedback: '${diagnostic}'. Please, fix the proof."
                }
              }
            ],
            "markdownDescription": "A list of parameters for open-ai models. Each object represents a single model's configuration. Each model will be fetched for completion independently in the order they are listed."
          },
          "coqpilot.grazieModelsParameters": {
            "type": "array",
            "items": {
              "type": "object",
              "properties": {
                "modelName": {
                  "type": "string",
                  "markdownDescription": "The model to use from the grazie platform: \n * openai-gpt-4 \n * openai-chat-gpt \n * grazie-chat-llama-v2-7b \n * grazie-chat-llama-v2-13b \n * grazie-chat-zephyr-7b \n * qwen-turbo \n * qwen-plus",
                  "default": "openai-gpt-4"
                },
                "apiKey": {
                  "type": "string",
                  "description": "`Grazie` api key. Now available for JetBrains employees only.",
                  "default": "None"
                },
                "choices": {
                  "type": "number",
                  "description": "How many proof attempts should be generated for one theorem.",
                  "default": 15
                },
                "systemPrompt": {
                  "type": "string",
                  "description": "A prompt for the grazie model.",
                  "default": "Generate proof of the theorem from user input in Coq. You should only generate proofs in Coq. Never add special comments to the proof. Your answer should be a valid Coq proof. It should start with 'Proof.' and end with 'Qed.'."
                },
                "newMessageMaxTokens": {
                  "type": "number",
                  "description": "How many tokens is allowed to be generated by the model.",
                  "default": 2000
                },
                "tokensLimit": {
                  "type": "number",
                  "description": "The total length of input tokens and generated tokens. Is determined by the model. For open-ai models could be found [here](https://platform.openai.com/docs/models/).",
                  "default": 4096
                },
                "multiroundProfile": {
                  "type": "object",
                  "properties": {
                    "maxRoundsNumber": {
                      "type": "number",
                      "description": "The maximum number of rounds for the multiround completion.",
                      "default": 1
                    },
                    "proofFixChoices": {
                      "type": "number",
                      "description": "How many proof fixes should be generated for one proof.",
                      "default": 1
                    },
                    "proofFixPrompt": {
                      "type": "string",
                      "description": "A prompt for the fix request message.",
                      "default": "Unfortunately, the last proof is not correct. Here is the compiler's feedback: '${diagnostic}'. Please, fix the proof."
                    }
                  },
                  "default": {
                    "maxRoundsNumber": 1,
                    "proofFixChoices": 1,
                    "proofFixPrompt": "Unfortunately, the last proof is not correct. Here is the compiler's feedback: '${diagnostic}'. Please, fix the proof."
                  }
                }
              }
            },
            "default": [],
            "markdownDescription": "Now only available in beta for JetBrains employees. A list of parameters for grazie models. Each object represents a single model's configuration. Each model will be fetched for completion independently in the order they are listed."
          },
          "coqpilot.predefinedProofsModelsParameters": {
            "type": "array",
            "items": {
              "type": "object",
              "properties": {
                "modelName": {
                  "type": "string",
                  "markdownDescription": "Doesn't make any change. Just an identifier for the model.",
                  "default": "das-auto-proofs"
                },
                "tactics": {
                  "type": "array",
                  "items": {
                    "type": "string"
                  },
                  "description": "A list of tactics that would also be used to try generating proofs. Commands in the list must be valid coq commands available in your environment.",
                  "default": [
                    "auto."
                  ]
                }
              }
            },
            "default": [
              {
                "modelName": "das-auto-proofs",
                "tactics": [
                  "auto."
                ]
              }
            ],
            "markdownDescription": "A list where each object represents a single model configuration. Here each model is configured with a set of predefined proofs, which coqpilot should try when searching for completion."
          },
          "coqpilot.lmStudioModelsParameters": {
            "type": "array",
            "items": {
              "type": "object",
              "properties": {
                "modelName": {
                  "type": "string",
                  "markdownDescription": "Doesn't make any change. Just an identifier for the model.",
                  "default": "lm-studio"
                },
                "temperature": {
                  "type": "number",
                  "description": "The temperature of the model.",
                  "default": 1
                },
                "port": {
                  "type": "number",
                  "description": "A port on which you have launched the LM studio.",
                  "default": 1234
                },
                "choices": {
                  "type": "number",
                  "description": "How many proof attempts should be generated for one theorem.",
                  "default": 15
                },
                "systemPrompt": {
                  "type": "string",
                  "description": "A prompt for the lm-studio model.",
                  "default": "Generate proof of the theorem from user input in Coq. You should only generate proofs in Coq. Never add special comments to the proof. Your answer should be a valid Coq proof. It should start with 'Proof.' and end with 'Qed.'."
                },
                "newMessageMaxTokens": {
                  "type": "number",
                  "description": "How many tokens is allowed to be generated by the model.",
                  "default": 2000
                },
                "tokensLimit": {
                  "type": "number",
                  "description": "The total length of input tokens and generated tokens. Is determined by the model. For open-ai models could be found [here](https://platform.openai.com/docs/models/).",
                  "default": 2048
                },
                "multiroundProfile": {
                  "type": "object",
                  "properties": {
                    "maxRoundsNumber": {
                      "type": "number",
                      "description": "The maximum number of rounds for the multiround completion.",
                      "default": 1
                    },
                    "proofFixChoices": {
                      "type": "number",
                      "description": "How many proof fixes should be generated for one proof.",
                      "default": 1
                    },
                    "proofFixPrompt": {
                      "type": "string",
                      "description": "A prompt for the fix request message.",
                      "default": "Unfortunately, the last proof is not correct. Here is the compiler's feedback: '${diagnostic}'. Please, fix the proof."
                    }
                  },
                  "default": {
                    "maxRoundsNumber": 1,
                    "proofFixChoices": 1,
                    "proofFixPrompt": "Unfortunately, the last proof is not correct. Here is the compiler's feedback: '${diagnostic}'. Please, fix the proof."
                  }
                }
              }
            },
            "default": [],
            "markdownDescription": "Configuration of models which fetch completions from locally running LLM inside the [LM studio](https://lmstudio.ai)."
          },
          "coqpilot.contextTheoremsRankerType": {
            "type": "string",
            "enum": [
              "distance",
              "random"
            ],
            "markdownEnumDescriptions": [
              "Theorems are selected based on the distance to the current cursor position.",
              "Theorems are selected randomly."
            ],
            "description": "Context of the LLM is limited. Usually not all theorems from the file may be used in the completion request. This parameter defines the way theorems are selected for the completion.",
            "default": "distance"
          },
          "coqpilot.loggingVerbosity": {
            "type": "string",
            "enum": [
              "info",
              "debug"
            ],
            "markdownEnumDescriptions": [
              "Only important information is logged.",
              "All information is logged."
            ],
            "description": "The verbosity of the logs.",
            "default": "info"
          }
        }
      }
    ]
  },
  "scripts": {
    "vscode:prepublish": "npm run compile",
    "compile": "tsc -p ./",
    "watch": "tsc -watch -p ./",
    "lint": "eslint \"src/**/*.{ts,js}\" --ext .ts",
    "format": "prettier --write \"src/**/*.{ts,js}\" && eslint \"src/**/*.{ts,js}\" --ext .ts --fix",
    "pretest": "npm run compile && npm run lint",
    "test": "node ./out/test/runTest.js",
<<<<<<< HEAD
    "benchmark": "npm run test -- -t='benchmark.test.js'"
=======
    "test-ci": "npm test -- -g=\"--non-ci\" -i=true",
    "clean": "rm -rf out",
    "prebenchmark": "npm run clean",
    "benchmark": "npm run test -- -g='Benchmark'"
>>>>>>> b2fe877e
  },
  "devDependencies": {
    "@trivago/prettier-plugin-sort-imports": "^4.3.0",
    "@types/cli-progress": "^3.11.3",
    "@types/event-source-polyfill": "^1.0.5",
    "@types/expect.js": "^0.3.32",
    "@types/glob": "^8.1.0",
    "@types/mocha": "^10.0.1",
    "@types/node": "20.2.5",
    "@types/vscode": "^1.82.0",
    "@types/yargs": "^17.0.24",
    "@typescript-eslint/eslint-plugin": "^5.62.0",
    "@typescript-eslint/parser": "^5.62.0",
    "@vscode/test-electron": "^2.3.2",
    "earl": "^1.1.0",
    "eslint": "^8.56.0",
    "eslint-config-prettier": "^9.1.0",
    "eslint-plugin-prettier": "^5.1.3",
    "glob": "^10.3.12",
    "mocha": "^10.2.0",
    "prettier": "^3.2.5",
    "typescript": "^5.3.3"
  },
  "dependencies": {
    "@codemirror/autocomplete": "^6.9.1",
    "ajv": "^8.12.0",
    "async-mutex": "^0.4.1",
    "axios": "^1.6.2",
    "cli-progress": "^3.12.0",
    "dedent": "^1.5.1",
    "event-source-polyfill": "^1.0.31",
    "i": "^0.3.7",
    "mocha-param": "^2.0.1",
    "npm": "^10.4.0",
    "openai": "^4.6.0",
    "path": "^0.12.7",
    "pino": "^8.15.1",
    "pino-pretty": "^10.2.0",
    "tiktoken": "^1.0.13",
    "toml": "^3.0.0",
    "vscode-languageclient": "^9.0.1",
    "yargs": "^17.7.2"
  }
}<|MERGE_RESOLUTION|>--- conflicted
+++ resolved
@@ -352,14 +352,10 @@
     "format": "prettier --write \"src/**/*.{ts,js}\" && eslint \"src/**/*.{ts,js}\" --ext .ts --fix",
     "pretest": "npm run compile && npm run lint",
     "test": "node ./out/test/runTest.js",
-<<<<<<< HEAD
-    "benchmark": "npm run test -- -t='benchmark.test.js'"
-=======
     "test-ci": "npm test -- -g=\"--non-ci\" -i=true",
     "clean": "rm -rf out",
     "prebenchmark": "npm run clean",
     "benchmark": "npm run test -- -g='Benchmark'"
->>>>>>> b2fe877e
   },
   "devDependencies": {
     "@trivago/prettier-plugin-sort-imports": "^4.3.0",
@@ -378,7 +374,7 @@
     "eslint": "^8.56.0",
     "eslint-config-prettier": "^9.1.0",
     "eslint-plugin-prettier": "^5.1.3",
-    "glob": "^10.3.12",
+    "glob": "^8.1.0",
     "mocha": "^10.2.0",
     "prettier": "^3.2.5",
     "typescript": "^5.3.3"
