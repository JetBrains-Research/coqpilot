--- conflicted
+++ resolved
@@ -8,11 +8,7 @@
     "url": "https://github.com/K-dizzled/coqpilot"
   },
   "publisher": "JetBrains-Research",
-<<<<<<< HEAD
-  "version": "1.5.0-dev",
-=======
-  "version": "1.4.6",
->>>>>>> e577291c
+  "version": "1.5.0",
   "engines": {
     "vscode": "^1.82.0"
   },
