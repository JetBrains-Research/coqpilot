import {
    ExtensionContext, // ProgressLocation,
    TextEditor,
    commands, // window,
    workspace,
} from "vscode";

import { CoqLspStartupError } from "../coqLsp/coqLspTypes";

import {
    CompletionContext,
    ProcessEnvironment,
    SourceFileEnvironment,
} from "../core/completionGenerationContext";
import { generateCompletion } from "../core/completionGenerator";
import {
    FailureGenerationResult,
    FailureGenerationStatus,
    SuccessGenerationResult,
} from "../core/completionGenerator";
import { CoqProofChecker } from "../core/coqProofChecker";
import { inspectSourceFile } from "../core/inspectSourceFile";

import { ProofStep } from "../coqParser/parsedTypes";
import { logExecutionTime } from "../logging/timeMeasureDecorator";
import { buildErrorCompleteLog } from "../utils/errorsUtils";
import { Uri } from "../utils/uri";

import {
    buildTheoremsRankerFromConfig,
    readAndValidateUserModelsParams,
} from "./configReaders";
import {
    deleteTextFromRange,
    highlightTextInEditor,
    insertCompletion,
} from "./documentEditor";
import {
    EditorMessages,
    showMessageToUser,
    showMessageToUserWithSettingsHint,
} from "./editorMessages";
import { GlobalExtensionState } from "./globalExtensionState";
import { subscribeToHandleLLMServicesEvents } from "./llmServicesEventsHandler";
import {
    positionInRange,
    toVSCodePosition,
    toVSCodeRange,
} from "./positionRangeUtils";
import { SettingsValidationError } from "./settingsValidationError";
import { StatusBarButton } from "./statusBarButton";
import { CompletionAbortError, throwOnAbort } from "./extensionAbortUtils";

export const pluginId = "coqpilot";
export const pluginName = "CoqPilot";

export class CoqPilot {
    private readonly globalExtensionState: GlobalExtensionState;
    private readonly vscodeExtensionContext: ExtensionContext;
    private subscriptions: { dispose(): any }[] = [];
    private abortController = new AbortController();

    private constructor(
        vscodeExtensionContext: ExtensionContext,
        globalExtensionState: GlobalExtensionState,
        private readonly statusBarButton: StatusBarButton
    ) {
        this.vscodeExtensionContext = vscodeExtensionContext;
        this.globalExtensionState = globalExtensionState;

        this.registerEditorCommand(
            "perform_completion_under_cursor",
            this.performCompletionUnderCursor.bind(this)
        );
        this.registerEditorCommand(
            "perform_completion_in_selection",
            this.performCompletionInSelection.bind(this)
        );
        this.registerEditorCommand(
            "perform_completion_for_all_admits",
            this.performCompletionForAllAdmits.bind(this)
        );
        this.registerEditorCommand(
            "toggle_current_session",
            this.toggleCurrentSession.bind(this)
        );

        this.vscodeExtensionContext.subscriptions.push(this);
    }

    static async create(
        vscodeExtensionContext: ExtensionContext,
        statusBarItem: StatusBarButton
    ) {
        const globalExtensionState = await GlobalExtensionState.create();
        return new CoqPilot(
            vscodeExtensionContext,
            globalExtensionState,
            statusBarItem
        );
    }

    async performCompletionUnderCursor(editor: TextEditor) {
        const cursorPosition = editor.selection.active;
        this.performSpecificCompletionsWithProgress(
            (hole) => positionInRange(cursorPosition, hole.range),
            editor,
            this.abortController.signal
        );
    }

    async performCompletionInSelection(editor: TextEditor) {
        const selection = editor.selection;
        this.performSpecificCompletionsWithProgress(
            (hole) => selection.contains(toVSCodePosition(hole.range.start)),
            editor,
            this.abortController.signal
        );
    }

    async performCompletionForAllAdmits(editor: TextEditor) {
        this.performSpecificCompletionsWithProgress(
            (_hole) => true, 
            editor, 
            this.abortController.signal
        );
    }

    async toggleCurrentSession() {
        console.log("Toggle current session");
        this.abortController.abort(new CompletionAbortError());
    }

    private async performSpecificCompletionsWithProgress(
        shouldCompleteHole: (hole: ProofStep) => boolean,
        editor: TextEditor,
        abortSignal: AbortSignal
    ) {
        try {
            this.statusBarButton.showSpinner();

            await this.performSpecificCompletions(shouldCompleteHole, editor, abortSignal);
        } catch (e) {
            if (e instanceof SettingsValidationError) {
                e.showAsMessageToUser();
            } else if (e instanceof CoqLspStartupError) {
                showMessageToUserWithSettingsHint(
                    EditorMessages.coqLspStartupFailure(e.path),
                    "error",
                    `${pluginId}.coqLspServerPath`
                );
            } else if (e instanceof CompletionAbortError) {
                showMessageToUser(EditorMessages.completionAborted, "info");
            } else {
                showMessageToUser(
                    e instanceof Error
                        ? EditorMessages.errorOccurred(e.message)
                        : EditorMessages.objectWasThrownAsError(e),
                    "error"
                );
                console.error(buildErrorCompleteLog(e));
            }
        } finally {
            this.statusBarButton.hideSpinner();
        }
    }

    private async performSpecificCompletions(
        shouldCompleteHole: (hole: ProofStep) => boolean,
        editor: TextEditor,
        abortSignal: AbortSignal
    ) {
        this.globalExtensionState.eventLogger.log(
            "completion-started",
            "CoqPilot has started the completion process"
        );

        if (editor.document.isDirty) {
            showMessageToUser(
                EditorMessages.saveFileBeforeCompletion,
                "warning"
            );
            return;
        }

        const [completionContexts, sourceFileEnvironment, processEnvironment] =
            await this.prepareForCompletions(
                shouldCompleteHole,
                editor.document.version,
                editor.document.uri.fsPath,
                abortSignal
            );
        this.globalExtensionState.eventLogger.log(
            "completion-preparation-finished",
            `CoqPilot has successfully parsed the file with ${sourceFileEnvironment.fileTheorems.length} theorems and has found ${completionContexts.length} admits inside chosen selection`
        );

        if (completionContexts.length === 0) {
            showMessageToUser(EditorMessages.noAdmitsFound, "warning");
            return;
        }

        const unsubscribeFromLLMServicesEventsCallback =
            subscribeToHandleLLMServicesEvents(
                this.globalExtensionState.llmServices,
                this.globalExtensionState.eventLogger
            );

        try {
            let completionPromises = completionContexts.map(
                (completionContext) => {
                    return this.performSingleCompletion(
                        completionContext,
                        sourceFileEnvironment,
                        processEnvironment,
                        editor,
                        abortSignal
                    );
                }
            );

            await Promise.all(completionPromises);
        } finally {
            unsubscribeFromLLMServicesEventsCallback();
        }
    }

    @logExecutionTime
    private async performSingleCompletion(
        completionContext: CompletionContext,
        sourceFileEnvironment: SourceFileEnvironment,
        processEnvironment: ProcessEnvironment,
        editor: TextEditor,
        abortSignal: AbortSignal
    ) {
        throwOnAbort(abortSignal);
        const result = await generateCompletion(
            completionContext,
            sourceFileEnvironment,
            processEnvironment,
<<<<<<< HEAD
            abortSignal,
            this.globalExtensionState.logOutputChannel,
=======
>>>>>>> df91211a
            this.globalExtensionState.eventLogger
        );

        if (result instanceof SuccessGenerationResult) {
            const flatProof = this.prepareCompletionForInsertion(result.data);
            const vscodeHoleRange = toVSCodeRange(completionContext.admitRange);
            const completionRange = toVSCodeRange({
                start: completionContext.admitRange.start,
                end: {
                    line: completionContext.admitRange.start.line,
                    character:
                        completionContext.admitRange.start.character +
                        flatProof.length,
                },
            });

            await deleteTextFromRange(editor, vscodeHoleRange);
            await insertCompletion(
                editor,
                flatProof,
                toVSCodePosition(completionContext.admitRange.start)
            );
            highlightTextInEditor(completionRange);
        } else if (result instanceof FailureGenerationResult) {
            switch (result.status) {
                case FailureGenerationStatus.TIMEOUT_EXCEEDED:
                    showMessageToUser(EditorMessages.timeoutExceeded, "info");
                    break;
                case FailureGenerationStatus.ERROR_OCCURRED:
                    showMessageToUser(
                        EditorMessages.errorOccurred(result.message),
                        "error"
                    );
                    break;
                case FailureGenerationStatus.SEARCH_FAILED:
                    const completionLine =
                        completionContext.admitRange.start.line + 1;
                    showMessageToUser(
                        EditorMessages.noProofsForAdmit(completionLine),
                        "info"
                    );
                    break;
            }
        }
    }

    private prepareCompletionForInsertion(text: string) {
        const flatProof = text.replace(/\n/g, " ");
        return flatProof
            .trim()
            .slice(1, flatProof.length - 2)
            .trim();
    }

    @logExecutionTime
    private async prepareForCompletions(
        shouldCompleteHole: (hole: ProofStep) => boolean,
<<<<<<< HEAD
        fileVersion: number,
        filePath: string,
        abortSignal: AbortSignal
=======
        documentVersion: number,
        filePath: string
>>>>>>> df91211a
    ): Promise<
        [CompletionContext[], SourceFileEnvironment, ProcessEnvironment]
    > {
        const fileUri = Uri.fromPath(filePath);
        const contextTheoremsRanker = buildTheoremsRankerFromConfig();

        const coqProofChecker = new CoqProofChecker(
            this.globalExtensionState.coqLspClient
        );
        const [completionContexts, sourceFileEnvironment] =
            await inspectSourceFile(
                documentVersion,
                shouldCompleteHole,
                fileUri,
                this.globalExtensionState.coqLspClient,
                abortSignal,
                contextTheoremsRanker.needsUnwrappedNotations
            );
        const processEnvironment: ProcessEnvironment = {
            coqProofChecker: coqProofChecker,
            modelsParams: readAndValidateUserModelsParams(
                workspace.getConfiguration(pluginId),
                this.globalExtensionState.llmServices
            ),
            services: this.globalExtensionState.llmServices,
            theoremRanker: contextTheoremsRanker,
        };

        return [completionContexts, sourceFileEnvironment, processEnvironment];
    }

    private registerEditorCommand(
        command: string,
        fn: (editor: TextEditor) => void
    ) {
        let disposable = commands.registerTextEditorCommand(
            `${pluginId}.` + command,
            fn
        );
        this.vscodeExtensionContext.subscriptions.push(disposable);
        this.subscriptions.push(disposable);
    }

    dispose(): void {
        // This is not the same as vscodeExtensionContext.subscriptions
        // As it doesn't contain the statusBar item and the toggle command
        this.subscriptions.forEach((d) => d.dispose());
        this.globalExtensionState.dispose();
    }
}<|MERGE_RESOLUTION|>--- conflicted
+++ resolved
@@ -238,11 +238,8 @@
             completionContext,
             sourceFileEnvironment,
             processEnvironment,
-<<<<<<< HEAD
             abortSignal,
             this.globalExtensionState.logOutputChannel,
-=======
->>>>>>> df91211a
             this.globalExtensionState.eventLogger
         );
 
@@ -300,14 +297,9 @@
     @logExecutionTime
     private async prepareForCompletions(
         shouldCompleteHole: (hole: ProofStep) => boolean,
-<<<<<<< HEAD
-        fileVersion: number,
+        documentVersion: number,
         filePath: string,
         abortSignal: AbortSignal
-=======
-        documentVersion: number,
-        filePath: string
->>>>>>> df91211a
     ): Promise<
         [CompletionContext[], SourceFileEnvironment, ProcessEnvironment]
     > {
