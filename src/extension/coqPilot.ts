--- conflicted
+++ resolved
@@ -7,13 +7,8 @@
     workspace,
 } from "vscode";
 
-<<<<<<< HEAD
 import { createCoqLspClient } from "../coqLsp/coqLspBuilders";
-=======
-import { CoqLspClient } from "../coqLsp/coqLspClient";
-import { CoqLspConfig } from "../coqLsp/coqLspConfig";
 import { CoqLspStartupError } from "../coqLsp/coqLspTypes";
->>>>>>> 937f0591
 
 import {
     CompletionContext,
@@ -124,23 +119,16 @@
                         shouldCompleteHole,
                         editor
                     );
-<<<<<<< HEAD
                 } catch (e) {
                     if (e instanceof SettingsValidationError) {
                         e.showAsMessageToUser();
-                    } else {
-=======
-                } catch (error) {
-                    if (error instanceof SettingsValidationError) {
-                        error.showAsMessageToUser();
-                    } else if (error instanceof CoqLspStartupError) {
+                    } else if (e instanceof CoqLspStartupError) {
                         showMessageToUserWithSettingsHint(
-                            EditorMessages.coqLspStartupFailure(error.path),
+                            EditorMessages.coqLspStartupFailure(e.path),
                             "error",
                             `${pluginId}.coqLspServerPath`
                         );
-                    } else if (error instanceof Error) {
->>>>>>> 937f0591
+                    } else {
                         showMessageToUser(
                             e instanceof Error
                                 ? EditorMessages.errorOccurred(e.message)
@@ -221,12 +209,6 @@
             completionContext,
             sourceFileEnvironment,
             processEnvironment,
-            (processEnvironment) => {
-                processEnvironment.coqProofChecker.dispose();
-                processEnvironment.coqProofChecker = new CoqProofChecker(
-                    createCoqLspClient()
-                );
-            },
             this.globalExtensionState.eventLogger
         );
 
@@ -292,19 +274,11 @@
         [CompletionContext[], SourceFileEnvironment, ProcessEnvironment]
     > {
         const fileUri = Uri.fromPath(filePath);
-<<<<<<< HEAD
-        const client = createCoqLspClient();
-=======
-        const coqLspServerConfig = CoqLspConfig.createServerConfig();
         const coqLspServerPath = parseCoqLspServerPath();
-        const coqLspClientConfig =
-            CoqLspConfig.createClientConfig(coqLspServerPath);
-        const client = await CoqLspClient.create(
-            coqLspServerConfig,
-            coqLspClientConfig,
+        const client = await createCoqLspClient(
+            coqLspServerPath,
             this.globalExtensionState.logOutputChannel
         );
->>>>>>> 937f0591
         const contextTheoremsRanker = buildTheoremsRankerFromConfig();
 
         const coqProofChecker = new CoqProofChecker(client);
