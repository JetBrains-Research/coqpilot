--- conflicted
+++ resolved
@@ -1,19 +1,13 @@
 import { ChatHistory, ChatMessage } from "../commonStructures/chat";
 
-<<<<<<< HEAD
-const o1ClassModels = [
-=======
 const o1ClassModelsOpenAI = [
->>>>>>> 10488037
     "o1-preview",
     "o1-preview-2024-09-12",
     "o1-mini",
     "o1-mini-2024-09-12",
 ];
-<<<<<<< HEAD
-=======
+
 const o1ClassModelsGrazie = ["openai-o1", "openai-o1-mini"];
->>>>>>> 10488037
 
 /**
  * As of November 2024, o1 model requires a different format of chat history.
@@ -23,12 +17,8 @@
  */
 export function toO1CompatibleChatHistory(
     chatHistory: ChatHistory,
-<<<<<<< HEAD
-    modelName: string
-=======
     modelName: string,
     service: "openai" | "grazie"
->>>>>>> 10488037
 ): ChatHistory {
     const o1ClassModels =
         service === "openai" ? o1ClassModelsOpenAI : o1ClassModelsGrazie;
