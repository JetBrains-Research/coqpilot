--- conflicted
+++ resolved
@@ -33,12 +33,7 @@
 
     async checkQuota(apiToken: string): Promise<any> {
         const headers = this.createHeaders(apiToken);
-
-<<<<<<< HEAD
-        const response = await axios.post(this.config.quotaUrl, {
-=======
         const response = await axios.get(this.config.quotaUrl, {
->>>>>>> f1d14a48
             headers: headers,
         });
 
