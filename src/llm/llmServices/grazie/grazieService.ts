import { EventLogger } from "../../../logging/eventLogger";
<<<<<<< HEAD
import { pickTheoremsUntilTokenLimit } from "../pickTheoremsUntilTokenLimit";
=======
import { ProofGenerationContext } from "../../proofGenerationContext";
import { UserModelParams } from "../../userModelParams";
import { ChatHistory, ChatMessage } from "../chat";
import { GeneratedProof, Proof, ProofVersion } from "../llmService";
import { LLMService } from "../llmService";
import { GrazieModelParams, ModelParams } from "../modelParams";
>>>>>>> b5089f07

import { GrazieApi, GrazieChatRole, GrazieFormattedHistory } from "./grazieApi";

export class GrazieService extends LLMService {
    private api: GrazieApi;
    // Is constant (now) as specified in Grazie REST API
    private readonly newMessageMaxTokens = 1024;

    constructor(eventLogger?: EventLogger) {
        super(eventLogger);
        this.api = new GrazieApi(eventLogger);
    }

    constructGeneratedProof(
        proof: string,
        proofGenerationContext: ProofGenerationContext,
        modelParams: ModelParams,
        previousProofVersions?: ProofVersion[] | undefined
    ): GeneratedProof {
        return new GrazieGeneratedProof(
            proof,
            proofGenerationContext,
            modelParams as GrazieModelParams,
            this,
            previousProofVersions
        );
    }

    async generateFromChat(
        chat: ChatHistory,
        params: ModelParams,
        choices: number
    ): Promise<string[]> {
        if (choices <= 0) {
            return [];
        }
        let attempts = choices * 2;
        const completions: Promise<string>[] = [];
        const formattedChat = this.formatChatHistory(chat);

        while (completions.length < choices && attempts > 0) {
            completions.push(
                this.api.requestChatCompletion(
                    params as GrazieModelParams,
                    formattedChat
                )
            );
            attempts--;
        }

        return Promise.all(completions);
    }

    private formatChatHistory(chat: ChatHistory): GrazieFormattedHistory {
        return chat.map((message: ChatMessage) => {
            const grazieRoleName =
                message.role[0].toUpperCase() + message.role.slice(1);
            return {
                role: grazieRoleName as GrazieChatRole,
                text: message.content,
            };
        });
    }

    resolveParameters(params: UserModelParams): ModelParams {
        params.newMessageMaxTokens = this.newMessageMaxTokens;
        return this.resolveParametersWithDefaults(params);
    }
}

export class GrazieGeneratedProof extends GeneratedProof {
    constructor(
        proof: Proof,
        proofGenerationContext: ProofGenerationContext,
        modelParams: GrazieModelParams,
        llmService: GrazieService,
        previousProofVersions?: ProofVersion[]
    ) {
        super(
            proof,
            proofGenerationContext,
            modelParams,
            llmService,
            previousProofVersions
        );
    }
}<|MERGE_RESOLUTION|>--- conflicted
+++ resolved
@@ -1,14 +1,10 @@
 import { EventLogger } from "../../../logging/eventLogger";
-<<<<<<< HEAD
-import { pickTheoremsUntilTokenLimit } from "../pickTheoremsUntilTokenLimit";
-=======
 import { ProofGenerationContext } from "../../proofGenerationContext";
 import { UserModelParams } from "../../userModelParams";
 import { ChatHistory, ChatMessage } from "../chat";
 import { GeneratedProof, Proof, ProofVersion } from "../llmService";
 import { LLMService } from "../llmService";
 import { GrazieModelParams, ModelParams } from "../modelParams";
->>>>>>> b5089f07
 
 import { GrazieApi, GrazieChatRole, GrazieFormattedHistory } from "./grazieApi";
 
