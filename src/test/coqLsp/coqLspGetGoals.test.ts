import { expect } from "earl";

import { createTestCoqLspClient } from "../../coqLsp/coqLspBuilders";
import { ProofGoal } from "../../coqLsp/coqLspTypes";

import { Uri } from "../../utils/uri";
import { resolveResourcesDir } from "../commonTestFunctions/pathsResolver";

suite("Retrieve goals from Coq file", () => {
    async function getGoalsAtPoints(
        points: { line: number; character: number }[],
        resourcePath: string[],
        projectRootPath?: string[]
    ): Promise<(ProofGoal | Error)[]> {
        const [filePath, rootDir] = resolveResourcesDir(
            resourcePath,
            projectRootPath
        );
        const fileUri = Uri.fromPath(filePath);

<<<<<<< HEAD
        const client = createTestCoqLspClient(rootDir);
=======
        const client = await createCoqLspClient(rootDir);
>>>>>>> 937f0591
        await client.openTextDocument(fileUri);
        const goals = await Promise.all(
            points.map(async (point) => {
                return await client.getFirstGoalAtPoint(point, fileUri, 1);
            })
        );
        await client.closeTextDocument(fileUri);

        return goals;
    }

    function unpackGoal(goal: ProofGoal): { hyps: string[]; ty: string } {
        return {
            hyps: goal.hyps.map((hyp) => `${hyp.names.join(" ")} : ${hyp.ty}`),
            ty: goal.ty as string,
        };
    }

    test("Small coq file, one request", async () => {
        const goals = await getGoalsAtPoints(
            [{ line: 9, character: 4 }],
            ["small_document.v"]
        );

        const expectedGoal = {
            hyps: ["n : nat"],
            ty: "0 + n + 0 = n",
        };

        expect(goals).toHaveLength(1);
        expect(unpackGoal(goals[0] as ProofGoal)).toEqual(expectedGoal);
    });

    test("Check correct goals requests", async () => {
        const goals = await getGoalsAtPoints(
            [
                { line: 2, character: 4 },
                { line: 7, character: 19 },
                { line: 16, character: 8 },
                { line: 19, character: 8 },
                { line: 25, character: 14 },
            ],
            ["test_many_admits.v"]
        );

        const expectedGoals = [
            {
                hyps: [],
                ty: "forall (A : Type) (P : A -> Prop) (x : A), P x -> P x",
            },
            {
                hyps: ["A : Type", "P : A -> Prop", "x : A", "H : P x"],
                ty: "P x",
            },
            {
                hyps: [],
                ty: "0 = 0 \\/ 0 <> 0",
            },
            {
                hyps: ["n : nat"],
                ty: "S n = 0 \\/ S n <> 0",
            },
            {
                hyps: ["n : nat"],
                ty: "0 + n = n",
            },
        ];

        expect(goals).toHaveLength(5);
        for (const [i, goal] of goals.entries()) {
            expect(goals[i]).not.toBeA(Error);
            expect(unpackGoal(goal as ProofGoal)).toEqual(expectedGoals[i]);
        }
    });

    test("Retreive goal with error", async () => {
        const goals = await getGoalsAtPoints(
            [
                { line: 5, character: 0 },
                { line: 6, character: 0 },
                { line: 9, character: 10 },
                { line: 10, character: 9 },
                { line: 10, character: 3 },
            ],
            ["small_document.v"]
        );

        expect(goals).toHaveLength(5);
        for (const goal of goals) {
            expect(goal).toBeA(Error);
        }
    });

    test("Retreive goal in project with imports", async () => {
        const goals = await getGoalsAtPoints(
            [
                { line: 4, character: 4 },
                { line: 4, character: 14 },
                { line: 4, character: 21 },
            ],
            ["coqProj", "theories", "B.v"],
            ["coqProj"]
        );

        const expectedGoals = [
            {
                hyps: [],
                ty: "forall n : nat, evenb (S n) = negb (evenb n)",
            },
            {
                hyps: ["n : nat"],
                ty: "evenb (S n) = negb (evenb n)",
            },
            {
                hyps: ["n : nat"],
                ty: "negb (evenb n) = negb (evenb n)",
            },
        ];

        expect(goals).toHaveLength(3);
        for (const [i, goal] of goals.entries()) {
            expect(goals[i]).not.toBeA(Error);
            expect(unpackGoal(goal as ProofGoal)).toEqual(expectedGoals[i]);
        }
    });
});<|MERGE_RESOLUTION|>--- conflicted
+++ resolved
@@ -18,11 +18,7 @@
         );
         const fileUri = Uri.fromPath(filePath);
 
-<<<<<<< HEAD
-        const client = createTestCoqLspClient(rootDir);
-=======
-        const client = await createCoqLspClient(rootDir);
->>>>>>> 937f0591
+        const client = await createTestCoqLspClient(rootDir);
         await client.openTextDocument(fileUri);
         const goals = await Promise.all(
             points.map(async (point) => {
