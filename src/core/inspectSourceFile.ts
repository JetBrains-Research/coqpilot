import { readFileSync } from "fs";
import * as path from "path";

import { CoqLspClient } from "../coqLsp/coqLspClient";

import { parseCoqFile } from "../coqParser/parseCoqFile";
import { ProofStep, Theorem, TheoremProof } from "../coqParser/parsedTypes";
import { Uri } from "../utils/uri";

import {
    CompletionContext,
    SourceFileEnvironment,
} from "./completionGenerator";

type AnalyzedFile = [CompletionContext[], SourceFileEnvironment];

export async function inspectSourceFile(
    fileVersion: number,
    shouldCompleteHole: (hole: ProofStep) => boolean,
    fileUri: Uri,
    client: CoqLspClient
): Promise<AnalyzedFile> {
    const sourceFileEnvironment = await createSourceFileEnvironment(
        fileVersion,
        fileUri,
        client
    );
    const completionContexts = await createCompletionContexts(
        fileVersion,
        shouldCompleteHole,
        sourceFileEnvironment.fileTheorems,
        fileUri,
        client
    );
    const sourceFileEnvironmentWithCompleteProofs: SourceFileEnvironment = {
        ...sourceFileEnvironment,
        fileTheorems: sourceFileEnvironment.fileTheorems.filter(
            (thr) => thr.proof && !thr.proof.is_incomplete
        ),
    };

    return [completionContexts, sourceFileEnvironmentWithCompleteProofs];
}

export async function inspectSourceShortening(
    fileVersion: number,
    shouldShortenProof: (proof: TheoremProof) => boolean,
    fileUri: Uri,
    client: CoqLspClient
): Promise<AnalyzedFile> {
    const sourceFileEnvironment = await createSourceFileEnvironment(
        fileVersion,
        fileUri,
        client
    );
    const completionContexts = await createSohrteningContexts(
        fileVersion,
        shouldShortenProof,
        sourceFileEnvironment.fileTheorems,
        fileUri,
        client
    );
    const sourceFileEnvironmentWithCompleteProofs: SourceFileEnvironment = {
        ...sourceFileEnvironment,
        fileTheorems: sourceFileEnvironment.fileTheorems.filter(
            (thr) => thr.proof && !thr.proof.is_incomplete
        ),
    };

    return [completionContexts, sourceFileEnvironmentWithCompleteProofs];
}

async function createCompletionContexts(
    fileVersion: number,
    shouldCompleteHole: (hole: ProofStep) => boolean,
    fileTheorems: Theorem[],
    fileUri: Uri,
    client: CoqLspClient
): Promise<CompletionContext[]> {
    const holesToComplete = fileTheorems
        .filter((thr) => thr.proof)
        .map((thr) => thr.proof!.holes)
        .flat()
        .filter(shouldCompleteHole);

    let completionContexts: CompletionContext[] = [];
    for (const hole of holesToComplete) {
        const goal = await client.getFirstGoalAtPoint(
            hole.range.start,
            fileUri,
            fileVersion
        );
        if (!(goal instanceof Error)) {
            completionContexts.push({
                proofGoal: goal,
                prefixEndPosition: hole.range.start,
                admitEndPosition: hole.range.end,
            });
        }
    }

    return completionContexts;
}

<<<<<<< HEAD
export async function createSourceFileEnvironment(
=======
async function createSohrteningContexts(
    fileVersion: number,
    shouldShortenProof: (proof: TheoremProof) => boolean,
    fileTheorems: Theorem[],
    fileUri: Uri,
    client: CoqLspClient
): Promise<CompletionContext[]> {
    const proofsToShorten = fileTheorems
        .filter((thr) => thr.proof)
        .map((thr) => thr.proof!)
        .filter(shouldShortenProof);

    let completionContexts: CompletionContext[] = [];
    if (proofsToShorten.length != 1) {
        return completionContexts;
    }

    const proofToShorten = proofsToShorten[0];

    const goal = await client.getFirstGoalAtPoint(
        proofToShorten.proof_range.start,
        fileUri,
        fileVersion
    );
    if (!(goal instanceof Error)) {
        completionContexts.push({
            proofGoal: goal,
            prefixEndPosition: proofToShorten.proof_range.start,
            admitEndPosition: proofToShorten.proof_range.end,
        });
    }
    

    return completionContexts;
}

async function createSourceFileEnvironment(
>>>>>>> 7e0398d0
    fileVersion: number,
    fileUri: Uri,
    client: CoqLspClient
): Promise<SourceFileEnvironment> {
    const fileTheorems = await parseCoqFile(fileUri, client);
    const fileText = readFileSync(fileUri.fsPath);
    const dirPath = getSourceFolderPath(fileUri);
    if (!dirPath) {
        throw Error(
            `unable to get source folder path from \`fileUri\`: ${fileUri}`
        );
    }

    return {
        fileTheorems: fileTheorems,
        fileLines: fileText.toString().split("\n"),
        fileVersion: fileVersion,
        dirPath: dirPath,
    };
}

function getSourceFolderPath(documentUri: Uri): string | undefined {
    try {
        return path.dirname(documentUri.fsPath);
    } catch (error) {
        return undefined;
    }
}<|MERGE_RESOLUTION|>--- conflicted
+++ resolved
@@ -102,9 +102,6 @@
     return completionContexts;
 }
 
-<<<<<<< HEAD
-export async function createSourceFileEnvironment(
-=======
 async function createSohrteningContexts(
     fileVersion: number,
     shouldShortenProof: (proof: TheoremProof) => boolean,
@@ -141,8 +138,7 @@
     return completionContexts;
 }
 
-async function createSourceFileEnvironment(
->>>>>>> 7e0398d0
+export async function createSourceFileEnvironment(
     fileVersion: number,
     fileUri: Uri,
     client: CoqLspClient
